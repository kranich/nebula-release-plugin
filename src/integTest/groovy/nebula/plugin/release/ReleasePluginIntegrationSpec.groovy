/*
 * Copyright 2014-2019 Netflix, Inc.
 *
 * Licensed under the Apache License, Version 2.0 (the "License");
 * you may not use this file except in compliance with the License.
 * You may obtain a copy of the License at
 *
 *     http://www.apache.org/licenses/LICENSE-2.0
 *
 * Unless required by applicable law or agreed to in writing, software
 * distributed under the License is distributed on an "AS IS" BASIS,
 * WITHOUT WARRANTIES OR CONDITIONS OF ANY KIND, either express or implied.
 * See the License for the specific language governing permissions and
 * limitations under the License.
 */
package nebula.plugin.release

import com.github.zafarkhaja.semver.Version
import nebula.plugin.bintray.NebulaBintrayPublishingPlugin
import nebula.plugin.release.git.opinion.TimestampUtil
import nebula.test.functional.ExecutionResult
import org.ajoberstar.grgit.Tag
import org.gradle.api.plugins.JavaPlugin
import org.gradle.internal.impldep.com.amazonaws.util.Throwables
import spock.lang.Unroll

class ReleasePluginIntegrationSpec extends GitVersioningIntegrationSpec {
    @Override
    def setupBuild() {
        buildFile << """
            ext.dryRun = true
            group = 'test'
            ${applyPlugin(ReleasePlugin)}
            ${applyPlugin(JavaPlugin)}

            task showVersion {
                doLast {
                    logger.lifecycle "Version in task: \${version.toString()}"
                }
            }
        """.stripIndent()

        git.add(patterns: ['build.gradle', '.gitignore'] as Set)
    }

    def 'build defaults to dev version string'() {
        when:
        def version = inferredVersionForTask('build')

        then:
        version == dev('0.1.0-dev.2+')
    }


    def 'build on non standard branch appends name to dev version string'() {
        git.checkout(branch: 'testexample', createBranch: true)

        when:
        def version = inferredVersionForTask('build')

        then:
        version == dev('0.1.0-dev.2+testexample.')
    }

    def 'choose devSnapshot version'() {
        when:
        def version = inferredVersionForTask('devSnapshot')

        then:
        version == dev('0.1.0-dev.2+')
    }


    def 'choose immutableSnapshot version'() {
        when:
        def version = inferredVersionForTask('immutableSnapshot')

        then:
        version.toString().startsWith("0.1.0-snapshot." + getUtcDateForComparison())
    }

    def 'choose devSnapshot uncommitted version'() {
        given:
        new File(projectDir, 'newfile').createNewFile()

        when:
        def version = inferredVersionForTask('build')

        then:
        version == dev('0.1.0-dev.2.uncommitted+')
    }

    def 'use maven style snapshot string'() {
        when:
        def version = inferredVersionForTask('snapshot')

        then:
        version == normal('0.1.0-SNAPSHOT')
    }

    def 'choose candidate version'() {
        when:
        def version = inferredVersionForTask('candidate')

        then:
        version == normal('0.1.0-rc.1')
    }

    def 'choose candidate development version'() {
        git.tag.add(name: 'v2.2.0-rc.1')

        when:
        def version = inferredVersionForTask('devSnapshot')

        then:
        version == dev('2.2.0-rc.1.dev.0+')
    }

    def 'choose no rc in snapshot version'() {
        git.tag.add(name: 'v2.2.0-rc.1')

        when:
        def version = inferredVersionForTask('immutableSnapshot')

        then:
        version.toString().startsWith("2.2.0-snapshot." + getUtcDateForComparison())
    }


    def 'multiple candidate releases will increment rc number'() {
        runTasksSuccessfully('candidate')

        when:
        def version = inferredVersionForTask('candidate')

        then:
        version == normal('0.1.0-rc.2')
    }

    def 'candidate release creates tag'() {
        when:
        inferredVersionForTask('candidate')

        then:
        originGit.tag.list()*.name.contains('v0.1.0-rc.1')
    }

    def 'choose release version'() {
        when:
        def version = inferredVersionForTask('final')

        then:
        version == normal('0.1.0')
    }

    def 'choose release version, update patch'() {
        when:
        def version = inferredVersionForTask('final', '-Prelease.scope=patch')

        then:
        version == normal('0.0.1')
    }

    def 'choose release version, update major'() {
        when:
        def version = inferredVersionForTask('final', '-Prelease.scope=major')

        then:
        version == normal('1.0.0')
    }

    def 'multiple final releases with defaults will increment minor number'() {
        runTasksSuccessfully('final')

        when:
        def version = inferredVersionForTask('final')

        then:
        version == normal('0.2.0')
    }

    def 'final release creates tag'() {
        when:
        inferredVersionForTask('final')

        then:
        originGit.tag.list()*.name.contains('v0.1.0')
    }

    def 'release does not run if tests fail'() {
        buildFile << """
            ${applyPlugin(NebulaBintrayPublishingPlugin)}

            repositories { jcenter() }
            dependencies {
                testCompile 'junit:junit:4.12'
            }
        """.stripIndent()

        writeUnitTest(true)

        git.add(patterns: ['build.gradle', 'src/test/java/nebula/HelloWorldTest.java'])
        git.commit(message: 'Add breaking test')

        when:
        def results = runTasksWithFailure('final')

        then:
        results.wasExecuted('test')
        !results.wasExecuted('release')
    }

    def 'final release log'() {
        when:
        inferredVersionForTask('final')

        then:
        String message = originGit.tag.list().find { it.name == 'v0.1.0' }.fullMessage
        message.contains 'Release of 0.1.0'
        message.find(/- [a-f0-9]{40}: Setup/)
    }

    def 'create new major release branch have branch name respected on version'() {
        def oneX = '1.x'
        git.branch.add(name: oneX)
        git.push(all: true)
        git.branch.change(name: oneX, startPoint: "origin/${oneX}".toString())
        git.checkout(branch: oneX)

        when:
        def version = inferredVersionForTask('devSnapshot')

        then:
        version.toString() == dev('1.0.0-dev.2+').toString()
    }

    def 'create new major release branch have branch name respected on version - immutableSnapshot'() {
        def oneX = '1.x'
        git.branch.add(name: oneX)
        git.push(all: true)
        git.branch.change(name: oneX, startPoint: "origin/${oneX}".toString())
        git.checkout(branch: oneX)

        when:
        def version = inferredVersionForTask('immutableSnapshot')

        then:
        version.toString().startsWith("1.0.0-snapshot." + getUtcDateForComparison())
    }

    def 'allow create final from a commit when some of its candidates are before the commit'() {
        given:
        def file = new File(projectDir, "test_file.txt")
        file.text = "DUMMY"
        git.add(patterns: ['.'] as Set)
        git.commit(message: "Add file")
        git.push(all: true)
        runTasksSuccessfully('candidate')
        git.branch.add(name: "0.1.x")
        file.text = "Updated dummy"
        git.add(patterns: ['.'] as Set)
        git.commit(message: "Update file")
        git.push(all: true)
        runTasksSuccessfully('candidate')

        when:
        git.checkout(branch: '0.1.x')
        def version = inferredVersionForTask('final')

        then:
        version.toString() == normal('0.1.0').toString()

        when:
        git.checkout(branch: 'master')
        version = inferredVersionForTask('candidate')

        then:
        version.toString() == normal('0.2.0-rc.1').toString()
    }

    def 'create new major release branch in git-flow style and have branch name respected on version'() {
        def oneX = 'release/1.x'
        git.branch.add(name: oneX)
        git.push(all: true)
        git.branch.change(name: oneX, startPoint: "origin/${oneX}".toString())
        git.checkout(branch: oneX)

        when:
        def version = inferredVersionForTask('devSnapshot')

        then:
        version.toString() == dev('1.0.0-dev.2+').toString()
    }

    def 'create new major release branch in git-flow style and have branch name respected on version - immutableSnapshot'() {
        def oneX = 'release/1.x'
        git.branch.add(name: oneX)
        git.push(all: true)
        git.branch.change(name: oneX, startPoint: "origin/${oneX}".toString())
        git.checkout(branch: oneX)

        when:
        def version = inferredVersionForTask('immutableSnapshot')

        then:
        version.toString().startsWith("1.0.0-snapshot." + getUtcDateForComparison())
    }

    def 'create release on git-flow style branch'() {
        def twoX = 'release/2.x'
        git.tag.add(name: 'v1.0.0')
        git.branch.add(name: twoX)
        git.push(all: true, tags: true)
        git.branch.change(name: twoX, startPoint: "origin/${twoX}".toString())
        git.checkout(branch: twoX)

        when:
        inferredVersionForTask('final')

        then:
        originGit.tag.list()*.name.contains('v2.0.0')
    }

    def 'create release on git-flow style branch from within travis context'() {
        def twoX = 'release/2.x'
        git.tag.add(name: 'v1.0.0')
        git.branch.add(name: twoX)
        git.push(all: true, tags: true)
        git.branch.change(name: twoX, startPoint: "origin/${twoX}".toString())
        git.checkout(branch: twoX)
        def commit = git.head()
        git.checkout(branch: '2.x', startPoint: commit.id, createBranch: true)

        when:
        Version version = inferredVersionForTask('snapshot', '-Prelease.travisci=true', '-Prelease.travisBranch=2.x')

        then:
        version.toString() == '2.0.0-SNAPSHOT'
    }

    def 'create new major_minor release branch and have version respected'() {
        def oneThreeX = '1.3.x'
        git.tag.add(name: 'v1.2.2')
        git.branch.add(name: oneThreeX)
        git.push(all: true)
        git.branch.change(name: oneThreeX, startPoint: "origin/${oneThreeX}".toString())
        git.checkout(branch: oneThreeX)

        when:
        def version = inferredVersionForTask('devSnapshot')

        then:
        version == dev('1.3.0-dev.0+')
    }

    def 'create new major_minor release branch and have version respected - immutableSnapshot'() {
        def oneThreeX = '1.3.x'
        git.tag.add(name: 'v1.2.2')
        git.branch.add(name: oneThreeX)
        git.push(all: true)
        git.branch.change(name: oneThreeX, startPoint: "origin/${oneThreeX}".toString())
        git.checkout(branch: oneThreeX)

        when:
        def version = inferredVersionForTask('immutableSnapshot')

        then:
        version.toString().startsWith("1.3.0-snapshot." + getUtcDateForComparison())
    }

    def 'release a final from new major_minor release branch and have version respected'() {
        def oneThreeX = 'release/1.3.x'
        git.tag.add(name: 'v1.2.2')
        git.branch.add(name: oneThreeX)
        git.push(all: true)
        git.branch.change(name: oneThreeX, startPoint: "origin/${oneThreeX}".toString())
        git.checkout(branch: oneThreeX)

        when:
        def version = inferredVersionForTask('final')

        then:
        version == normal('1.3.0')
    }

    def 'release a final existing new major_minor release branch and bump patch as expected'() {
        def oneThreeX = 'release/1.3.x'
        git.tag.add(name: 'v1.2.2')
        git.branch.add(name: oneThreeX)
        git.push(all: true)
        git.branch.change(name: oneThreeX, startPoint: "origin/${oneThreeX}".toString())
        git.checkout(branch: oneThreeX)
        git.tag.add(name: 'v1.3.0')
        git.push(all: true)

        when:
        def version = inferredVersionForTask('final')

        then:
        version == normal('1.3.1')
    }

    def 'have a good error message for specific non-semantic versions'() {
        def oneThree = 'release/1.3'
        git.tag.add(name: 'v1.2.2')
        git.branch.add(name: oneThree)
        git.push(all: true)
        git.branch.change(name: oneThree, startPoint: "origin/${oneThree}".toString())
        git.checkout(branch: oneThree)

        when:
        def results = runTasksWithFailure('build')

        then:
        outputContains(results, 'Branches with pattern release/<version> are used to calculate versions. The version must be of form: <major>.x, <major>.<minor>.x, or <major>.<minor>.<patch>')
    }


    def 'task dependency configuration is read from extension'() {
        buildFile << '''
            task placeholderTask

            tasks.release.dependsOn placeholderTask
        '''.stripIndent()

        git.add(patterns: ['build.gradle'] as Set)
        git.commit(message: 'Setup')
        git.push()

        when:
        def results = runTasksSuccessfully('final')

        then:
        results.wasExecuted('placeholderTask')
    }

    def 'fail final release on non release branch'() {
        git.checkout(branch: 'testexample', createBranch: true)

        when:
        def result = runTasksWithFailure('final')

        then:
        result.failure != null
        outputContains(result, 'testexample does not match one of the included patterns: [master, HEAD, (release(-|/))?\\d+(\\.\\d+)?\\.x, v?\\d+\\.\\d+\\.\\d+]')
    }

    def 'version includes branch name on devSnapshot of non release branch'() {
        git.branch.add(name: 'testexample')
        git.push(all: true)
        git.branch.change(name: 'testexample', startPoint: 'origin/testexample')
        git.checkout(branch: 'testexample')

        when:
        def version = inferredVersionForTask('devSnapshot')

        then:
        version.toString() == dev('0.1.0-dev.2+testexample.').toString()
    }

    def 'version includes branch name on immutableSnapshot of non release branch'() {
        git.branch.add(name: 'testexample')
        git.push(all: true)
        git.branch.change(name: 'testexample', startPoint: 'origin/testexample')
        git.checkout(branch: 'testexample')

        when:
        def version = inferredVersionForTask('immutableSnapshot')

        then:
        version.toString().startsWith("0.1.0-snapshot." + getUtcDateForComparison())
        version.toString().contains('+testexample.')
    }

    def 'version includes branch name with stripped off patterns on devSnapshot of non release branch'() {
        git.branch.add(name: 'feature/testexample')
        git.push(all: true)
        git.branch.change(name: 'feature/testexample', startPoint: 'origin/feature/testexample')
        git.checkout(branch: 'feature/testexample')

        when:
        def version = inferredVersionForTask('devSnapshot')

        then:
        version.toString() == dev('0.1.0-dev.2+testexample.').toString()
    }

    def 'version includes branch name with stripped off patterns on immutableSnapshot of non release branch'() {
        git.branch.add(name: 'feature/testexample')
        git.push(all: true)
        git.branch.change(name: 'feature/testexample', startPoint: 'origin/feature/testexample')
        git.checkout(branch: 'feature/testexample')

        when:
        def version = inferredVersionForTask('immutableSnapshot')

        then:
        version.toString().startsWith("0.1.0-snapshot." + getUtcDateForComparison())
        version.toString().contains('+testexample.')
        !version.toString().contains('+feature/testexample.')
    }

    def 'version includes branch name with underscores on devSnapshot of non release branch'() {
        git.branch.add(name: 'feature/test_example')
        git.push(all: true)
        git.branch.change(name: 'feature/test_example', startPoint: 'origin/feature/test_example')
        git.checkout(branch: 'feature/test_example')

        when:
        def version = inferredVersionForTask('devSnapshot')

        then:
        version.toString() == dev('0.1.0-dev.2+test.example.').toString()
    }

    def 'version includes branch name with underscores on immutableSnapshot of non release branch'() {
        git.branch.add(name: 'feature/test_example')
        git.push(all: true)
        git.branch.change(name: 'feature/test_example', startPoint: 'origin/feature/test_example')
        git.checkout(branch: 'feature/test_example')

        when:
        def version = inferredVersionForTask('immutableSnapshot')

        then:
        version.toString().startsWith("0.1.0-snapshot." + getUtcDateForComparison())
        version.toString().contains('+test.example.')
    }

    def 'fail build on excluded master branch'() {
        buildFile << '''\
            nebulaRelease {
                addExcludeBranchPattern(/^master\$/)
            }
        '''.stripIndent()

        git.add(patterns: ['build.gradle'] as Set)
        git.commit(message: 'Setup')
        git.push()

        when:
        def result = runTasksWithFailure('final')

        then:
        result.failure != null
        outputContains(result, 'master matched an excluded pattern: [^master\$]')
    }

    def 'use last tag'() {
        git.tag.add(name: 'v42.5.3')

        when:
        runTasksSuccessfully('final', '-Prelease.useLastTag=true')

        then:
        new File(projectDir, "build/libs/${moduleName}-42.5.3.jar").exists()
    }

    def 'useLastTag errors out if there is another commit since tag'() {
        git.tag.add(name: 'v42.5.3')
        new File(projectDir, "foo").text = "Hi"
        git.add(patterns: ['foo'] as Set)
        git.commit(message: 'Something got committed')

        when:
        def result = runTasksWithFailure('final', '-Prelease.useLastTag=true')

        then:
        result.standardError.contains 'Current commit does not have a tag'
        !new File(projectDir, "build/libs/${moduleName}-42.5.3.jar").exists()
    }

    def 'useLastTag errors out if there is a tag in incorrect format'() {
        git.tag.add(name: 'v42.5.3')
        new File(projectDir, "foo").text = "Hi"
        git.add(patterns: ['foo'] as Set)
        git.commit(message: 'Something got committed')
        git.tag.add(name: 'v42.5.4-rc.01')

        when:
        def result = runTasksWithFailure('candidate', '-Prelease.useLastTag=true')

        then:
        result.standardError.contains 'Current commit has following tags: [v42.5.4-rc.01] but they were not recognized as valid versions'
    }

    def 'use last tag for rc'() {
        git.tag.add(name: 'v3.1.2-rc.1')

        when:
        runTasksSuccessfully('candidate', '-Prelease.useLastTag=true')

        then:
        new File(projectDir, "build/libs/${moduleName}-3.1.2-rc.1.jar").exists()
    }

    def 'using tag v3.1.2-rc.1 fails when running final'() {
        git.tag.add(name: "v3.1.2-rc.1")

        when:
        def result = runTasksWithFailure('final', '-Prelease.useLastTag=true')

        then:
        result.standardError.contains "Current tag does not appear to be a final version"
        !new File(projectDir, "build/libs/${moduleName}-3.1.2-rc.1.jar").exists()
    }

    def 'useLastTag uses release tag when running "final"'() {
        git.tag.add(name: "v3.1.2-rc.1")
        git.tag.add(name: "v3.1.2")

        when:
        def result = runTasksSuccessfully('final', '-Prelease.useLastTag=true')

        then:
        !new File(projectDir, "build/libs/${moduleName}-3.1.2-rc.1.jar").exists()
        new File(projectDir, "build/libs/${moduleName}-3.1.2.jar").exists()
    }

    def 'useLastTag ignores rc tag when there is a release tag on the commit and running "candidate"'() {
        git.tag.add(name: "v3.1.2-rc.1")
        git.tag.add(name: "v3.1.2")

        when:
        def result = runTasksWithFailure('candidate', '-Prelease.useLastTag=true')

        then:
        result.standardError.contains "Current tag does not appear to be a prerelease version"
        !new File(projectDir, "build/libs/${moduleName}-3.1.2-rc.1.jar").exists()
        !new File(projectDir, "build/libs/${moduleName}-3.1.2.jar").exists()
    }

    def 'fails when running devSnapshot With useLastTag'() {
        when:
        def result = runTasksWithFailure('devSnapshot', '-Prelease.useLastTag=true')

        then:
        result.standardError.contains "Cannot use useLastTag with snapshot, immutableSnapshot and devSnapshot tasks"
        !new File(projectDir, "build/libs/${moduleName}-3.1.2-rc.1.jar").exists()
    }

    def 'succeeds when running devSnapshot With useLastTag false'() {
        expect:
        runTasksSuccessfully('devSnapshot', '-Prelease.useLastTag=false')
    }

    def 'fails when running immutableSnapshot With useLastTag'() {
        when:
        def result = runTasksWithFailure('immutableSnapshot', '-Prelease.useLastTag=true')

        then:
        result.standardError.contains "Cannot use useLastTag with snapshot, immutableSnapshot and devSnapshot tasks"
        !new File(projectDir, "build/libs/${moduleName}-3.1.2-rc.1.jar").exists()
    }

    def 'succeeds when running immutableSnapshot With useLastTag false'() {
        expect:
        runTasksSuccessfully('immutableSnapshot', '-Prelease.useLastTag=false')
    }

    def 'useLastTag succeeds when release stage is not supplied for final tag'() {
        git.tag.add(name: 'v42.5.3')

        when:
        def result = runTasksSuccessfully('assemble', '-Prelease.useLastTag=true')

        then:
        new File(projectDir, "build/libs/${moduleName}-42.5.3.jar").exists()
    }

    def 'useLastTag succeeds when release stage is not supplied for rc tag'() {
        git.tag.add(name: 'v3.1.2-rc.1')

        when:
        def result = runTasksSuccessfully('assemble', '-Prelease.useLastTag=true')

        then:
        new File(projectDir, "build/libs/${moduleName}-3.1.2-rc.1.jar").exists()
    }

    def 'useLastTag succeeds when release stage is not supplied for rc tag and devSnapshot tag'() {
        git.tag.add(name: 'v3.1.2-rc.1')
        git.tag.add(name: "${dev('0.1.0-dev.3+').toString()}")

        when:
        def result = runTasksSuccessfully('assemble', '-Prelease.useLastTag=true')

        then:
        new File(projectDir, "build/libs/${moduleName}-3.1.2-rc.1.jar").exists()
    }

    def 'useLastTag fails when release stage is not supplied for devSnapshot tag'() {
        git.tag.add(name: "${dev('0.1.0-dev.3+').toString()}")

        when:
        def result = runTasksWithFailure('assemble', '-Prelease.useLastTag=true')

        then:
        result.standardError.contains "Current commit has a snapshot, immutableSnapshot or devSnapshot tag. 'useLastTag' requires a prerelease or final tag."
        !new File(projectDir, "build/libs/${moduleName}-${dev('0.1.0-dev.3+').toString()}.jar").exists()
    }


    def 'useLastTag fails when release stage is not supplied for immutableSnapshot tag'() {
        git.tag.add(name: "${dev('0.1.0-snapshot.220190705103502+').toString()}")

        when:
        def result = runTasksWithFailure('assemble', '-Prelease.useLastTag=true')

        then:
        result.standardError.contains "Current commit has a snapshot, immutableSnapshot or devSnapshot tag. 'useLastTag' requires a prerelease or final tag."
        !new File(projectDir, "build/libs/${moduleName}-${dev('0.1.0-snapshot.220190705103502+').toString()}.jar").exists()
    }

    def 'useLastTag fails when release stage is not supplied for snapshot tag'() {
        git.tag.add(name: "1.2.3-SNAPSHOT")

        when:
        def result = runTasksWithFailure('assemble', '-Prelease.useLastTag=true')

        then:
        result.standardError.contains "Current commit has a snapshot, immutableSnapshot or devSnapshot tag. 'useLastTag' requires a prerelease or final tag."
        !new File(projectDir, "build/libs/${moduleName}-1.2.3-SNAPSHOT.jar").exists()
    }

    def 'useLastTag should release with semantically most significant tag'() {
        git.tag.add(name: 'v3.1.2-rc.1')
        git.tag.add(name: 'v3.1.2-rc.2')
        git.tag.add(name: 'v3.1.2')

        when:
        def result = runTasksSuccessfully('assemble', '-Prelease.useLastTag=true')

        then:
        new File(projectDir, "build/libs/${moduleName}-3.1.2.jar").exists()
    }

    def 'useLastTag should release with semantically most significant tag for RCs'() {
        git.tag.add(name: 'v3.1.2-rc.1')
        git.tag.add(name: 'v3.1.2-rc.2')

        when:
        def result = runTasksSuccessfully('assemble', '-Prelease.useLastTag=true')

        then:
        new File(projectDir, "build/libs/${moduleName}-3.1.2-rc.2.jar").exists()
    }

    def 'useLastTag shows version selection with debug enabled'() {
        git.tag.add(name: 'v42.5.3')

        when:
        def result = runTasksSuccessfully('final', '-Prelease.useLastTag=true', '--debug')

        then:
        new File(projectDir, "build/libs/${moduleName}-42.5.3.jar").exists()
        result.standardOutput.contains('Using version 42.5.3 with final release strategy')
    }

    def 'useLastTag shows version selection with debug enabled - no release strategy selected'() {
        git.tag.add(name: 'v42.5.3')

        when:
        def result = runTasksSuccessfully('assemble', '-Prelease.useLastTag=true', '--debug')

        then:
        new File(projectDir, "build/libs/${moduleName}-42.5.3.jar").exists()
        result.standardOutput.contains("Note: It is recommended to supply a release strategy of <snapshot|immutableSnapshot|devSnapshot|candidate|final> to make 'useLastTag' most explicit. Please add one to your list of tasks.")
        result.standardOutput.contains('Using version 42.5.3 with a non-supplied release strategy')
    }

    def 'succeeds when running snapshot With useLastTag false'() {
        expect:
        runTasksSuccessfully('snapshot', '-Prelease.useLastTag=false')
    }

    def 'fails when running snapshot With useLastTag'() {
        when:
        def result = runTasksWithFailure('snapshot', '-Prelease.useLastTag=true')

        then:
        result.standardError.contains "Cannot use useLastTag with snapshot, immutableSnapshot and devSnapshot tasks"
        !new File(projectDir, "build/libs/${moduleName}-3.1.2-rc.1.jar").exists()
    }

    def 'using tag v3.1.2 fails when running candidate'() {
        git.tag.add(name: "v3.1.2")

        when:
        def result = runTasksWithFailure('candidate', '-Prelease.useLastTag=true')

        then:
        result.standardError.contains "Current tag does not appear to be a prerelease version"
        !new File(projectDir, "build/libs/${moduleName}-3.1.2.jar").exists()
    }

    def 'skip useLastTag if false'() {
        when:
        runTasksSuccessfully('final', '-Prelease.useLastTag=345')

        then:
        new File(projectDir, "build/libs/${moduleName}-0.1.0.jar").exists()
    }

    def 'use last tag with custom tag strategy'() {
        buildFile << '''\
            release {
              tagStrategy {
                toTagString = { vs -> "version${vs}" }
                parseTag = { tag ->
                  try { com.github.zafarkhaja.semver.Version.valueOf(tag.name[7..-1]) } catch (Exception e) { null }
                }
              }
            }
        '''.stripIndent()
        git.add(patterns: ['build.gradle'] as Set)
        git.commit(message: 'setting tag strategy')

        git.tag.add(name: 'version19.71.1')

        when:
        runTasksSuccessfully('final', '-Prelease.useLastTag=true')

        then:
        new File(projectDir, "build/libs/${moduleName}-19.71.1.jar").exists()
    }

    def 'able to release with the override of version calculation'() {
        when:
        runTasksSuccessfully('final', '-Prelease.version=42.5.0')

        then:
        new File(projectDir, "build/libs/${moduleName}-42.5.0.jar").exists()
        originGit.tag.list()*.name.contains('v42.5.0')
    }

    def 'error if release.version is set to an empty string'() {
        when:
        def result = runTasksWithFailure('build', '-Prelease.version=')

        then:
        Throwables.getRootCause(result.failure).message == 'Supplied release.version is empty'
    }

    def 'devSnapshot works if default is changed'() {
        buildFile << '''\
            release {
                defaultVersionStrategy = nebula.plugin.release.NetflixOssStrategies.SNAPSHOT(project)
            }
        '''.stripIndent()
        git.add(patterns: ['build.gradle'] as Set)
        git.commit(message: 'Setup')
        git.push()

        when:
        def version = inferredVersionForTask('devSnapshot')

        then:
        version.toString() == dev('0.1.0-dev.3+').toString()
    }

    def 'able to release from hash and push tag'() {
        given:
        buildFile << '''\
            nebulaRelease {
                allowReleaseFromDetached = true    
            }
            '''.stripIndent()
        git.add(patterns: ['build.gradle'])
        git.commit(message: 'configure skip branch checks')
        git.tag.add(name: 'v0.1.0')
        new File(projectDir, 'test.txt').text = 'test'
        git.add(patterns: ['test.txt'])
        git.commit(message: 'Add file')
        git.push(all: true)

        def commit = git.head()
        git.checkout(branch: 'release', startPoint: commit, createBranch: true)

        when:
        def version = inferredVersionForTask('final')

        then:
        version == normal('0.2.0')
        originGit.tag.list()*.name.contains('v0.2.0')

        Tag tag = originGit.tag.list().find { it.commit == commit }
        tag.commit.abbreviatedId == commit.abbreviatedId

        originGit.branch.list().size() == 2
    }

    def 'branches with slashes that do not match specified patterns do not fail builds'() {
        git.checkout(branch: 'dev/robtest', createBranch: true)

        when:
        def version = inferredVersionForTask('devSnapshot')

        then:
        version == dev('0.1.0-dev.2+dev.robtest.')
    }

    def 'branches with dashes that do not match specified patterns do not fail builds'() {
        git.checkout(branch: 'dev-robtest', createBranch: true)

        when:
        def version = inferredVersionForTask('devSnapshot')

        then:
        version == dev('0.1.0-dev.2+dev.robtest.')
    }

    def 'branches with dashes that do not match specified patterns do not fail builds - immutableSnapshot'() {
        git.checkout(branch: 'dev-robtest', createBranch: true)

        when:
        def version = inferredVersionForTask('immutableSnapshot')

        then:
        version.toString().startsWith('0.1.0-snapshot.' + getUtcDateForComparison())
        version.toString().contains('+dev.robtest.')
    }

    def 'Can release final version with + not considered as pre-release'() {
        buildFile << '''\
            nebulaRelease {
                allowReleaseFromDetached = true    
            }
            '''.stripIndent()
        git.add(patterns: ['build.gradle'])
        git.commit(message: 'configure skip branch checks')
        git.tag.add(name: "v3.1.2")
        new File(projectDir, 'test.txt').text = 'test'
        git.add(patterns: ['test.txt'])
        git.commit(message: 'Add file')
        git.push(all: true)
        git.tag.add(name: "v3.1.2+release2")

        when:
        def result = runTasksSuccessfully('final', '-Prelease.useLastTag=true')

        then:
        !new File(projectDir, "build/libs/${moduleName}-3.1.2.jar").exists()
        new File(projectDir, "build/libs/${moduleName}-3.1.2+release2.jar").exists()
    }

    def 'Can not release final version with - because it is a pre-release'() {
        buildFile << '''\
            nebulaRelease {
                allowReleaseFromDetached = true    
            }
            '''.stripIndent()
        git.add(patterns: ['build.gradle'])
        git.commit(message: 'configure skip branch checks')
        git.tag.add(name: "v3.1.2")
        new File(projectDir, 'test.txt').text = 'test'
        git.add(patterns: ['test.txt'])
        git.commit(message: 'Add file')
        git.push(all: true)
        git.tag.add(name: "v3.1.2-release2")

        when:
        def result = runTasksWithFailure('final', '-Prelease.useLastTag=true')

        then:
        result.standardError.contains 'Current tag does not appear to be a final version'
    }


    @Unroll('release task does not push for #task')
    def 'release task does not push'() {
        given:
        String originalRemoteHeadCommit = originGit.head().abbreviatedId

        buildFile << '// add a comment'
        git.add(patterns: ['build.gradle'])
        git.commit(message: 'commenting build.gradle')

        when:
        def results = runTasksSuccessfully(task)

        then:
        originalRemoteHeadCommit == originGit.head().abbreviatedId

        where:
        task << ['devSnapshot', 'snapshot']
    }

<<<<<<< HEAD
    def 'immutableSnapshot works as default when changed'() {
        buildFile << '''\
            release {
                defaultVersionStrategy = nebula.plugin.release.NetflixOssStrategies.IMMUTABLE_SNAPSHOT(project)
            }
        '''.stripIndent()
        git.add(patterns: ['build.gradle'] as Set)
        git.commit(message: 'Setup')
        git.push()

        when:
        def version = inferredVersionForTask('build')

        then:
        version.toString().startsWith('0.1.0-snapshot.' + getUtcDateForComparison())
=======
    def 'can release devSnapshot with sanitized version'() {
        when:
        def version = inferredVersionForTask('devSnapshot', '-Prelease.sanitizeVersion=true')

        then:
        version.toString().startsWith('0.1.0-dev.2.')
>>>>>>> 1bf4a5d4
    }

    static outputContains(ExecutionResult result, String substring) {
        return result.standardError.contains(substring) || result.standardOutput.contains(substring)
    }

    private String getUtcDateForComparison() {
        return TimestampUtil.getUTCFormattedTimestamp().take(8)
    }
}<|MERGE_RESOLUTION|>--- conflicted
+++ resolved
@@ -986,7 +986,14 @@
         task << ['devSnapshot', 'snapshot']
     }
 
-<<<<<<< HEAD
+    def 'can release devSnapshot with sanitized version'() {
+        when:
+        def version = inferredVersionForTask('devSnapshot', '-Prelease.sanitizeVersion=true')
+
+        then:
+        version.toString().startsWith('0.1.0-dev.2.')
+    }
+
     def 'immutableSnapshot works as default when changed'() {
         buildFile << '''\
             release {
@@ -1002,14 +1009,6 @@
 
         then:
         version.toString().startsWith('0.1.0-snapshot.' + getUtcDateForComparison())
-=======
-    def 'can release devSnapshot with sanitized version'() {
-        when:
-        def version = inferredVersionForTask('devSnapshot', '-Prelease.sanitizeVersion=true')
-
-        then:
-        version.toString().startsWith('0.1.0-dev.2.')
->>>>>>> 1bf4a5d4
     }
 
     static outputContains(ExecutionResult result, String substring) {
